<<<<<<< HEAD
__tests__/runner/*
!lib/
=======
lib/
node_modules

.idea
*.iml
__tests__/runner/*
>>>>>>> 38eaee06

# Rest pulled from https://github.com/github/gitignore/blob/master/Node.gitignore
# Logs
logs
*.log
npm-debug.log*
yarn-debug.log*
yarn-error.log*
lerna-debug.log*

# Diagnostic reports (https://nodejs.org/api/report.html)
report.[0-9]*.[0-9]*.[0-9]*.[0-9]*.json

# Runtime data
pids
*.pid
*.seed
*.pid.lock

# Directory for instrumented libs generated by jscoverage/JSCover
lib-cov

# Coverage directory used by tools like istanbul
coverage
*.lcov

# nyc test coverage
.nyc_output

# Grunt intermediate storage (https://gruntjs.com/creating-plugins#storing-task-files)
.grunt

# Bower dependency directory (https://bower.io/)
bower_components

# node-waf configuration
.lock-wscript

# Compiled binary addons (https://nodejs.org/api/addons.html)
build/Release

# Dependency directories
<<<<<<< HEAD
!node_modules/
=======
>>>>>>> 38eaee06
jspm_packages/

# TypeScript v1 declaration files
typings/

# TypeScript cache
*.tsbuildinfo

# Optional npm cache directory
.npm

# Optional eslint cache
.eslintcache

# Optional REPL history
.node_repl_history

# Output of 'npm pack'
*.tgz

# Yarn Integrity file
.yarn-integrity

# dotenv environment variables file
.env
.env.test

# parcel-bundler cache (https://parceljs.org/)
.cache

# next.js build output
.next

# nuxt.js build output
.nuxt

# vuepress build output
.vuepress/dist

# Serverless directories
.serverless/

# FuseBox cache
.fusebox/

# DynamoDB Local files
.dynamodb/<|MERGE_RESOLUTION|>--- conflicted
+++ resolved
@@ -1,14 +1,10 @@
-<<<<<<< HEAD
 __tests__/runner/*
 !lib/
-=======
-lib/
-node_modules
+!node_modules
 
 .idea
 *.iml
 __tests__/runner/*
->>>>>>> 38eaee06
 
 # Rest pulled from https://github.com/github/gitignore/blob/master/Node.gitignore
 # Logs
@@ -51,10 +47,6 @@
 build/Release
 
 # Dependency directories
-<<<<<<< HEAD
-!node_modules/
-=======
->>>>>>> 38eaee06
 jspm_packages/
 
 # TypeScript v1 declaration files
